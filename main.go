package main

import (
	"fmt"
	"net/http"
	"os"

	"github.com/gorilla/mux"

	"k8s.io/api/core/v1"
	extv1beta1 "k8s.io/api/extensions/v1beta1"
	metav1 "k8s.io/apimachinery/pkg/apis/meta/v1"
	"k8s.io/apimachinery/pkg/util/intstr"
	typed_corev1 "k8s.io/client-go/kubernetes/typed/core/v1"
	typed_extv1beta1 "k8s.io/client-go/kubernetes/typed/extensions/v1beta1"
)

// EndpointCrudder defines the interface for objects that allow CRUD operations
// on Kubernetes Endpoints. Mostly needed to facilitate testing.
type EndpointCrudder interface {
	Create(name, namespace, ip string, port int32) (*v1.Endpoints, error)
	Get(name string) (*v1.Endpoints, error)
	Update(name, namespace, ip string, port int32) (*v1.Endpoints, error)
	Delete(name string) error
}

// ServiceCrudder defines the interface for objects that allow CRUD operation
// on Kubernetes Services. Mostly needed to facilitate testing.
type ServiceCrudder interface {
	Create(name, namespace string, targetPort, listenPort int) (*v1.Service, error)
	Get(name string) (*v1.Service, error)
	Update(name, namespace string, targetPort, listenPort int) (*v1.Service, error)
	Delete(name string) error
}

// IngressCrudder defines the interface for objects that allow CRUD operations
// on Kubernetes Ingresses. Mostly needed to facilitate testing.
type IngressCrudder interface {
	Create(name, namespace, serviceName string, servicePort int32) (*extv1beta1.Ingress, error)
	Get(name string) (*extv1beta1.Ingress, error)
	Update(name, namespace, serviceName string, servicePort int32) (*extv1beta1.Ingress, error)
	Delete(name string) error
}

// Servicer is a concrete implementation of a ServiceCrudder.
type Servicer struct {
	svc typed_corev1.ServiceInterface
}

// NewServicer returns a newly instantiated *Servicer.
func NewServicer(s typed_corev1.ServiceInterface) *Servicer {
	return &Servicer{s}
}

// ServicerOptions contains the settings needed to create or update a Service for
// an interactive app.
type ServicerOptions struct {
	Name       string
	Namespace  string
	TargetPort int
	ListenPort int32
}

// Create uses the Kubernetes API to add a new Service to the indicated
// namespace. Yes, I know that using an int for targetPort and an int32 for
// listenPort is weird, but that weirdness comes from the underlying K8s API.
// I'm letting the weirdness percolate up the stack until I get annoyed enough
// to deal with it.
func (s *Servicer) Create(opts *ServicerOptions) (*v1.Service, error) {
	return s.svc.Create(&v1.Service{
		ObjectMeta: metav1.ObjectMeta{
			Name:      opts.Name,
			Namespace: opts.Namespace,
		},
		Spec: v1.ServiceSpec{
			Ports: []v1.ServicePort{{TargetPort: intstr.FromInt(opts.TargetPort), Port: opts.ListenPort}},
		},
	})
}

// Get returns a *v1.Service for an existing Service.
func (s *Servicer) Get(name string) (*v1.Service, error) {
	return s.svc.Get(name, metav1.GetOptions{})
}

// Update applies updates to an existing Service.
func (s *Servicer) Update(opts *ServicerOptions) (*v1.Service, error) {
	return s.svc.Update(&v1.Service{
		ObjectMeta: metav1.ObjectMeta{
			Name:      opts.Name,
			Namespace: opts.Namespace,
		},
		Spec: v1.ServiceSpec{
			Ports: []v1.ServicePort{{TargetPort: intstr.FromInt(opts.TargetPort), Port: opts.ListenPort}},
		},
	})
}

// Delete removes a Service from Kubernetes.
func (s *Servicer) Delete(name string) error {
	return s.svc.Delete(name, &metav1.DeleteOptions{})
}

// Endpointer is a concreate implementation of a EndpointCrudder.
type Endpointer struct {
	ept typed_corev1.EndpointsInterface
}

// EndpointerOptions contains the settings needed to create or update an
// Endpoint for an interactive app.
type EndpointerOptions struct {
	Name      string
	Namespace string
	IP        string
	Port      int32
}

// Create uses the Kubernetes API to add a new Endpoint to the indicated
// namespace.
func (e *Endpointer) Create(opts *EndpointerOptions) (*v1.Endpoints, error) {
	return e.ept.Create(&v1.Endpoints{
		ObjectMeta: metav1.ObjectMeta{
			Name:      opts.Name,
			Namespace: opts.Namespace,
		},
		Subsets: []v1.EndpointSubset{
			{
				Addresses: []v1.EndpointAddress{{IP: opts.IP}},
				Ports:     []v1.EndpointPort{{Port: opts.Port}},
			},
		},
	})
}

// Get returns a *v1.Endpoints for an existing Endpoints configuration in K8s.
func (e *Endpointer) Get(name string) (*v1.Endpoints, error) {
	return e.ept.Get(name, metav1.GetOptions{})
}

// Update applies updates to an existing set of Endpoints in K8s.
func (e *Endpointer) Update(opts *EndpointerOptions) (*v1.Endpoints, error) {
	return e.ept.Update(&v1.Endpoints{
		ObjectMeta: metav1.ObjectMeta{
			Name:      opts.Name,
			Namespace: opts.Namespace,
		},
		Subsets: []v1.EndpointSubset{
			{
				Addresses: []v1.EndpointAddress{{IP: opts.IP}},
				Ports:     []v1.EndpointPort{{Port: opts.Port}},
			},
		},
	})
}

// Delete removes an Endpoints object from K8s.
func (e *Endpointer) Delete(name string) error {
	return e.ept.Delete(name, &metav1.DeleteOptions{})
}

// NewEndpointer returns a newly instantiated *Endpointer.
func NewEndpointer(e typed_corev1.EndpointsInterface) *Endpointer {
	return &Endpointer{e}
}

// Ingresser is a concrete implementation of IngressCrudder
type Ingresser struct {
	ing typed_extv1beta1.IngressInterface
}

// IngresserOptions contains the settings needed to create or update an Ingress
// for an interactive app.
type IngresserOptions struct {
	Name      string
	Namespace string
	Service   string
	Port      int
}

// Create uses the Kubernetes API add a new Ingress to the indicated namespace.
func (i *Ingresser) Create(opts *IngresserOptions) (*extv1beta1.Ingress, error) {
	return i.ing.Create(&extv1beta1.Ingress{
		ObjectMeta: metav1.ObjectMeta{
			Name:      opts.Name,
			Namespace: opts.Namespace,
		},
		Spec: extv1beta1.IngressSpec{
			Backend: &extv1beta1.IngressBackend{
				ServiceName: opts.Service,
				ServicePort: intstr.FromInt(opts.Port),
			},
		},
	})
}

// Get returns a *extv1beta.Ingress instance for the named Ingress in the K8s
// cluster.
func (i *Ingresser) Get(name string) (*extv1beta1.Ingress, error) {
	return i.ing.Get(name, metav1.GetOptions{})
}

// Update modifies an existing Ingress stored in K8s to match the provided info.
func (i *Ingresser) Update(opts *IngresserOptions) (*extv1beta1.Ingress, error) {
	return i.ing.Update(&extv1beta1.Ingress{
		ObjectMeta: metav1.ObjectMeta{
			Name:      opts.Name,
			Namespace: opts.Namespace,
		},
		Spec: extv1beta1.IngressSpec{
			Backend: &extv1beta1.IngressBackend{
				ServiceName: opts.Service,
				ServicePort: intstr.FromInt(opts.Port),
			},
		},
	})
}

// Delete removes the specified Ingress from Kubernetes.
func (i *Ingresser) Delete(name string) error {
	return i.ing.Delete(name, &metav1.DeleteOptions{})
}

// NewIngresser returns a newly instantiated *Ingresser.
func NewIngresser(i typed_extv1beta1.IngressInterface) *Ingresser {
	return &Ingresser{i}
}

// HTTPObjectInterface defines the functions for the HTTP request handlers that
// deal with CRUD operations on k8s objects.
type HTTPObjectInterface interface {
	GetRequest(http.ResponseWriter, *http.Request)
	PutRequest(http.ResponseWriter, *http.Request)
	PostRequest(http.ResponseWriter, *http.Request)
	DeleteRequest(http.ResponseWriter, *http.Request)
}

<<<<<<< HEAD
// ExposerApp is the top-level object that orchestrates calls betwen the various
// Controllers and the HTTP router.
=======
// ExposerApp encapsulates the overall application-logic, tying together the
// REST-like API with the underlying Kubernetes API. All of the HTTP handlers
// are methods for an ExposerApp instance.
>>>>>>> 2655a1c2
type ExposerApp struct {
	ServiceController  ServiceCrudder
	EndpointController EndpointCrudder
	IngressController  IngressCrudder
	router             *mux.Router
}

<<<<<<< HEAD
// NewExposerApp creates a new *ExposerApp and returns it.
=======
// NewExposerApp creates and returns a newly instantiated *ExposerApp.
>>>>>>> 2655a1c2
func NewExposerApp(svc ServiceCrudder, ept EndpointCrudder, ig IngressCrudder) *ExposerApp {
	app := &ExposerApp{
		svc,
		ept,
		ig,
		mux.NewRouter(),
	}
	app.router.HandleFunc("/", app.Greeting).Methods("GET")
	app.router.HandleFunc("/service/{name}", app.CreateService).Methods("POST")
	app.router.HandleFunc("/service/{name}", app.UpdateService).Methods("PUT")
	app.router.HandleFunc("/service/{name}", app.GetService).Methods("GET")
	app.router.HandleFunc("/service/{name}", app.DeleteService).Methods("DELETE")
	app.router.HandleFunc("/endpoint/{name}", app.CreateEndpoint).Methods("POST")
	app.router.HandleFunc("/endpoint/{name}", app.UpdateEndpoint).Methods("PUT")
	app.router.HandleFunc("/endpoint/{name}", app.GetEndpoint).Methods("GET")
	app.router.HandleFunc("/endpoint/{name}", app.DeleteEndpoint).Methods("DELETE")
	app.router.HandleFunc("/ingress/{name}", app.CreateIngress).Methods("POST")
	app.router.HandleFunc("/ingress/{name}", app.UpdateIngress).Methods("PUT")
	app.router.HandleFunc("/ingress/{name}", app.GetIngress).Methods("GET")
	app.router.HandleFunc("/ingress/{name}", app.DeleteIngress).Methods("DELETE")
	return app
}

// Greeting lets the caller know that the service is up and should be receiving
// requests.
func (e *ExposerApp) Greeting(writer http.ResponseWriter, request *http.Request) {
	fmt.Fprintf(writer, "Hello from app-exposer.")
}

// CreateService is an http handler for creating a Service object in a k8s cluster.
//
// Expects JSON in the request body in the following format:
// 	{
// 		"targetPort" : integer,
// 		"listenPort" : integer
// 	}
//
// The name of the Service comes from the URL the request is sent to and the
// namespace is a daemon-wide configuration setting.
func (e *ExposerApp) CreateService(writer http.ResponseWriter, request *http.Request) {}

// UpdateService is an http handler for updating a Service object in a k8s cluster.
//
// Expects JSON in the request body in the following format:
// 	{
// 		"targetPort" : integer,
// 		"listenPort" : integer
// 	}
//
// The name of the Service comes from the URL the request is sent to and the
// namespace is a daemon-wide configuration setting.
func (e *ExposerApp) UpdateService(writer http.ResponseWriter, request *http.Request) {}

// GetService is an http handler for getting information about a Service object from
// a k8s cluster.
//
// Expects no body in the requests and will return a JSON encoded body in the
// response in the following format:
// 	{
// 		"name" : "The name of the service as a string.",
// 		"namespace" : "The namespace that the service is in, as a string",
// 		"targetPort" : integer,
// 		"listenPort" : integer
// 	}
//
// The namespace of the Service comes from the daemon configuration setting.
func (e *ExposerApp) GetService(writer http.ResponseWriter, request *http.Request) {}

// DeleteService is an http handler for deleting a Service object in a k8s cluster.
//
// Expects no body in the request and returns no body in the response. Returns
// a 200 status if you try to delete a Service that doesn't exist.
func (e *ExposerApp) DeleteService(writer http.ResponseWriter, request *http.Request) {}

// CreateEndpoint is an http handler for creating an Endpoints object in a k8s cluster.
//
// Expects JSON in the request body in the following format:
// 	{
// 		"ip" : "IP address of the external process as a string.",
// 		"port" : The target port of the external process as an integer
// 	}
//
// The name of the Endpoint is derived from the URL the request was sent to and
// the namespace comes from the daemon-wide configuration value.
func (e *ExposerApp) CreateEndpoint(writer http.ResponseWriter, request *http.Request) {}

// UpdateEndpoint is an http handler for updating an Endpoints object in a k8s cluster.
//
// Expects JSON in the request body in the following format:
// 	{
// 		"ip" : "IP address of the external process as a string.",
// 		"port" : The target port of the external process as an integer
// 	}
//
// The name of the Endpoint is derived from the URL the request was sent to and
// the namespace comes from the daemon-wide configuration value.
func (e *ExposerApp) UpdateEndpoint(writer http.ResponseWriter, request *http.Request) {}

// GetEndpoint is an http handler for getting an Endpoints object from a k8s cluster.
//
// Expects no body in the request and returns JSON in the response body in the
// following format:
// 	{
// 		"name" : "The name of the Endpoints object in Kubernetes, as a string.",
// 		"namespace" : "The namespace of the Endpoints object in Kubernetes, as a string.",
// 		"ip" : "IP address of the external process as a string.",
// 		"port" : The target port of the external process as an integer
// 	}
//
// The name of the Endpoint is derived from the URL the request was sent to and
// the namespace comes from the daemon-wide configuration value.
func (e *ExposerApp) GetEndpoint(writer http.ResponseWriter, request *http.Request) {}

// DeleteEndpoint is an http handler for deleting an Endpoints object from a k8s cluster.
//
// Expects no request body and returns no body in the response. Returns a 200
// if you attempt to delete an Endpoints object that doesn't exist.
func (e *ExposerApp) DeleteEndpoint(writer http.ResponseWriter, request *http.Request) {}

// CreateIngress is an http handler for creating an Ingress object in a k8s cluster.
//
// Expects a JSON encoded request body in the following format:
// 	{
// 		"serviceName" : "The name of the Service that the Ingress is configured for, as a string.",
// 		"servicePort" : The port of the Service that the Ingress is configured for, as an integer
// 	}
//
// The name of the Ingress is extracted from the URL that the request is sent to.
// The namespace for the Ingress object comes from the daemon configuration setting.
func (e *ExposerApp) CreateIngress(writer http.ResponseWriter, request *http.Request) {}

// UpdateIngress is an http handler for updating an Ingress object in a k8s cluster.
//
// Expects a JSON encoded request body in the following format:
// 	{
// 		"serviceName" : "The name of the Service that the Ingress is configured for, as a string.",
// 		"servicePort" : The port of the Service that the Ingress is configured for, as an integer
// 	}
//
// The name of the Ingress is extracted from the URL that the request is sent to.
// The namespace for the Ingress object comes from the daemon configuration setting.
func (e *ExposerApp) UpdateIngress(writer http.ResponseWriter, request *http.Request) {}

// GetIngress is an http handler for getting an Ingress object from a k8s cluster.
//
// Expects no request body and returns a JSON-encoded body in the response in the
// following format:
// 	{
// 		"name" : "The name of the Ingress, as a string.",
// 		"namespace" : "The Kubernetes namespace that the Ingress exists in, as a string.",
// 		"serviceName" : "The name of the Service that the Ingress is configured for, as a string.",
// 		"servicePort" : The port of the Service that the Ingress is configured for, as an integer
// 	}
func (e *ExposerApp) GetIngress(writer http.ResponseWriter, request *http.Request) {}

// DeleteIngress is an http handler for deleting an Ingress object from a k8s cluster.
//
// Expects no request body and returns no body in the response. Returns a 200
// if you attempt to delete an Endpoints object that doesn't exist.
func (e *ExposerApp) DeleteIngress(writer http.ResponseWriter, request *http.Request) {}

func homeDir() string {
	return os.Getenv("HOME")
}

func main() {

}<|MERGE_RESOLUTION|>--- conflicted
+++ resolved
@@ -234,14 +234,9 @@
 	DeleteRequest(http.ResponseWriter, *http.Request)
 }
 
-<<<<<<< HEAD
-// ExposerApp is the top-level object that orchestrates calls betwen the various
-// Controllers and the HTTP router.
-=======
 // ExposerApp encapsulates the overall application-logic, tying together the
 // REST-like API with the underlying Kubernetes API. All of the HTTP handlers
 // are methods for an ExposerApp instance.
->>>>>>> 2655a1c2
 type ExposerApp struct {
 	ServiceController  ServiceCrudder
 	EndpointController EndpointCrudder
@@ -249,11 +244,7 @@
 	router             *mux.Router
 }
 
-<<<<<<< HEAD
-// NewExposerApp creates a new *ExposerApp and returns it.
-=======
 // NewExposerApp creates and returns a newly instantiated *ExposerApp.
->>>>>>> 2655a1c2
 func NewExposerApp(svc ServiceCrudder, ept EndpointCrudder, ig IngressCrudder) *ExposerApp {
 	app := &ExposerApp{
 		svc,
@@ -287,8 +278,8 @@
 //
 // Expects JSON in the request body in the following format:
 // 	{
-// 		"targetPort" : integer,
-// 		"listenPort" : integer
+// 		"target_port" : integer,
+// 		"listen_port" : integer
 // 	}
 //
 // The name of the Service comes from the URL the request is sent to and the
@@ -299,8 +290,8 @@
 //
 // Expects JSON in the request body in the following format:
 // 	{
-// 		"targetPort" : integer,
-// 		"listenPort" : integer
+// 		"target_port" : integer,
+// 		"listen_port" : integer
 // 	}
 //
 // The name of the Service comes from the URL the request is sent to and the
@@ -315,8 +306,8 @@
 // 	{
 // 		"name" : "The name of the service as a string.",
 // 		"namespace" : "The namespace that the service is in, as a string",
-// 		"targetPort" : integer,
-// 		"listenPort" : integer
+// 		"target_port" : integer,
+// 		"listen_port" : integer
 // 	}
 //
 // The namespace of the Service comes from the daemon configuration setting.
@@ -377,8 +368,8 @@
 //
 // Expects a JSON encoded request body in the following format:
 // 	{
-// 		"serviceName" : "The name of the Service that the Ingress is configured for, as a string.",
-// 		"servicePort" : The port of the Service that the Ingress is configured for, as an integer
+// 		"service" : "The name of the Service that the Ingress is configured for, as a string.",
+// 		"port" : The port of the Service that the Ingress is configured for, as an integer
 // 	}
 //
 // The name of the Ingress is extracted from the URL that the request is sent to.
@@ -389,8 +380,8 @@
 //
 // Expects a JSON encoded request body in the following format:
 // 	{
-// 		"serviceName" : "The name of the Service that the Ingress is configured for, as a string.",
-// 		"servicePort" : The port of the Service that the Ingress is configured for, as an integer
+// 		"service" : "The name of the Service that the Ingress is configured for, as a string.",
+// 		"port" : The port of the Service that the Ingress is configured for, as an integer
 // 	}
 //
 // The name of the Ingress is extracted from the URL that the request is sent to.
@@ -404,8 +395,8 @@
 // 	{
 // 		"name" : "The name of the Ingress, as a string.",
 // 		"namespace" : "The Kubernetes namespace that the Ingress exists in, as a string.",
-// 		"serviceName" : "The name of the Service that the Ingress is configured for, as a string.",
-// 		"servicePort" : The port of the Service that the Ingress is configured for, as an integer
+// 		"service" : "The name of the Service that the Ingress is configured for, as a string.",
+// 		"port" : The port of the Service that the Ingress is configured for, as an integer
 // 	}
 func (e *ExposerApp) GetIngress(writer http.ResponseWriter, request *http.Request) {}
 
